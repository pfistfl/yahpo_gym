import sys
from codecs import open
from os import path
from setuptools import (setup, find_packages)

here = path.abspath(path.dirname(__file__))

pypi_operations = frozenset(['register', 'upload']) & frozenset([x.lower() for x in sys.argv])
if pypi_operations:
    raise ValueError('Command(s) {} disabled in this example.'.format(', '.join(pypi_operations)))

with open(path.join(here, 'README.md'), encoding='utf-8') as fh:
    long_description = fh.read()

__version__ = None
exec(open(path.join(here, 'yahpo_gym/about.py')).read())
if __version__ is None:
    raise IOError('about.py in project lacks __version__!')

setup(name='yahpo_gym',
      version=__version__,
      author='Florian Pfisterer, Lennart Schneider',
      description='Inference module for the yahpo gym',
      long_description=long_description,
      license='LGPLv3',
      packages=find_packages(exclude=['contrib', 'docs', 'tests*']),
      include_package_data=True,
<<<<<<< HEAD
      install_requires=['onnxruntime>=1.10.0', 'fastdownload', 'pyyaml', 'configspace', 'pandas'],
=======
      install_requires=['onnxruntime', 'pyyaml', 'configspace', 'pandas'],
>>>>>>> 7691ee2e
      extras_require={
          "test": ["pytest>=4.6","mypy", "pre-commit", "pytest-cov"],
          "docs": ["sphinx", "sphinx-gallery", "sphinx_bootstrap_theme", "numpydoc", 'pandas']
      },
      keywords=['module', 'train', 'yahpo'],
      url="https://github.com/pfistfl/yahpo_gym",
      classifiers=["Development Status :: 3 - Alpha"])<|MERGE_RESOLUTION|>--- conflicted
+++ resolved
@@ -25,11 +25,7 @@
       license='LGPLv3',
       packages=find_packages(exclude=['contrib', 'docs', 'tests*']),
       include_package_data=True,
-<<<<<<< HEAD
-      install_requires=['onnxruntime>=1.10.0', 'fastdownload', 'pyyaml', 'configspace', 'pandas'],
-=======
-      install_requires=['onnxruntime', 'pyyaml', 'configspace', 'pandas'],
->>>>>>> 7691ee2e
+      install_requires=['onnxruntime>=1.10.0', 'pyyaml', 'configspace', 'pandas'],
       extras_require={
           "test": ["pytest>=4.6","mypy", "pre-commit", "pytest-cov"],
           "docs": ["sphinx", "sphinx-gallery", "sphinx_bootstrap_theme", "numpydoc", 'pandas']
