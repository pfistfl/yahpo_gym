<<<<<<< HEAD
import pandas as pd
=======
from pandas import read_json

>>>>>>> ad9aeb56
from yahpo_gym.local_config import local_config


def get_suite(type: str, version: float = 1.0):
    """
    Interface for benchmark scenario meta information.
    Abstract base class used to instantiate configurations that contain all
    relevant meta-information about a specific benchmark scenario.

    Parameters
    ----------
    type: str
        The type of benchmark to be used. Can be either 'single' (single-objective) or 'multi' (multi-objective).
    version: float
        The version of the benchmark to be used. Defaults to 1.0.
    """
    assert type in ["single", "multi"], "type must be either 'single' or 'multi'"
    assert _data_has_version(
        version
    ), "version must coincide with version in `local_config.data_path`"
    # Get file
    fp = (
        local_config.data_path.joinpath("benchmark_suites")
        .joinpath(f"v{version}")
        .joinpath(f"{type}.json")
    )
    # Read json
    with open(fp, "r") as f:
<<<<<<< HEAD
        data = pd.read_json(f, orient="records")
=======
        data = read_json(f, orient="records")
>>>>>>> ad9aeb56
    return data


def _data_has_version(version: float):
    fp = local_config.data_path.joinpath("VERSION")
    with open(fp, "r") as f:
        for line in f:
            if line.startswith(f"VERSION:{version}"):
                return True<|MERGE_RESOLUTION|>--- conflicted
+++ resolved
@@ -1,9 +1,5 @@
-<<<<<<< HEAD
 import pandas as pd
-=======
-from pandas import read_json
 
->>>>>>> ad9aeb56
 from yahpo_gym.local_config import local_config
 
 
@@ -32,11 +28,7 @@
     )
     # Read json
     with open(fp, "r") as f:
-<<<<<<< HEAD
         data = pd.read_json(f, orient="records")
-=======
-        data = read_json(f, orient="records")
->>>>>>> ad9aeb56
     return data
 
 
