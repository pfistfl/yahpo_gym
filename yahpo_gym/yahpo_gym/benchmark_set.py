from yahpo_gym.configuration import cfg
import onnxruntime as rt
import time
import json
import copy
import os

from pathlib import Path
from typing import Union, Dict, List
import numpy as np
from ConfigSpace.read_and_write import json as CS_json
import ConfigSpace as CS
import ConfigSpace.hyperparameters as CSH
import pandas as pd


class BenchmarkSet:
    def __init__(
        self,
        scenario: str = None,
        instance: str = None,
        active_session: bool = True,
        session: Union[rt.InferenceSession, None] = None,
        multithread: bool = True,
        check: bool = True,
        noisy: bool = False,
    ):
        """
        Interface for a benchmark scenario.
        Initialized with a valid key for a valid scenario and optinally an `onnxruntime.InferenceSession`.

        Parameters
        ----------
        scenario: str
            (Required) A key for `ConfigDict` pertaining to a valid benchmark scenario (e.g. `lcbench`).
        instance: str
            (Optional) A key for `ConfigDict` pertaining to a valid instance (e.g. `3945`).
            See `BenchmarkSet(<key>).instances` for a list of available instances.
        active_session: bool
            Should the benchmark run in an active `onnxruntime.InferenceSession`? Initialized to `Trtue`.
        session: onnx.Session
            A ONNX session to use for inference. Overwrite `active_session` and sets the provided `onnxruntime.InferenceSession` as the active session.
            Initialized to `None`.
        multithread: bool
            Should the ONNX session be allowed to leverage multithreading capabilities?
            Initialized to `True` but on some HPC clusters it may be needed to set this to `False`, depending on your setup.
            Only relevant if no session is given.
        check: bool
            Should input to objective_function be checked for validity? Initialized to `True`, but can be disabled for speedups.
        noisy: bool
            Use stochastic surrogate models? Initialized to `False`.
        """

        assert scenario is not None, "Please provide a valid scenario."
        self.config = cfg(scenario)
        self.encoding = self._get_encoding()
        self.config_space = self._get_config_space()
        self.active_session = active_session
        self.noisy = noisy
        self.check = check
        self.quant = None
        self.constants = {}
        self.session = None
        self.archive = []

        if instance is not None:
            self.set_instance(instance)

        if self.active_session or (session is not None):
            self.set_session(session, multithread=multithread)

        if "citation" in self.config.config.keys():
            if self.config.config.get("citation") is not None:
                print("Please make sure to also cite:")
                print(*self.config.config.get("citation"), sep="\n")

    def objective_function(
        self,
        configuration: Union[Dict, List[Dict]],
        seed: int = None,
        logging: bool = False,
        multithread: bool = True,
    ):
        """
        Evaluate the surrogate for (a) given configuration(s).

        Parameters
        ----------
        configuration: Dict
            A valid dict or list of dicts containing hyperparameters to be evaluated.
            Attention: `configuration` is not checked for internal validity for speed purposes.
        logging: bool
            Should the evaluation be logged in the `archive`? Initialized to `False`.
        multithread: bool
            Should the ONNX session be allowed to leverage multithreading capabilities?
            Initialized to `True` but on some HPC clusters it may be needed to set this to `False`, depending on your setup.
            Only relevant if no active session has been set.
        """
        if not self.active_session or self.session is None:
            self.set_session(multithread=multithread)

        # Always work with a list of configurations
        if isinstance(configuration, dict) or isinstance(
            configuration, CS.Configuration
        ):
            configuration = [configuration]

        configuration = [
            cf.get_dictionary() if isinstance(cf, CS.Configuration) else cf
            for cf in configuration
        ]

        input_names = [x.name for x in self.session.get_inputs()]
        output_name = self.session.get_outputs()[0].name

        results_list = [None] * len(configuration)
        x_cont, x_cat = self._config_to_xs(configuration[0])
        for i in range(1, len(configuration)):
            x_cont_, x_cat_ = self._config_to_xs(configuration[i])
            x_cont = np.vstack((x_cont, x_cont_))
            x_cat = np.vstack((x_cat, x_cat_))

        # Set seed and run inference
        if seed is not None:
            rt.set_seed(seed)
        results = self.session.run(
            [output_name], {input_names[0]: x_cat, input_names[1]: x_cont}
        )[
            0
        ]  # batch predict
        for i in range(len(results)):
            results_dict = {k: v for k, v in zip(self.config.y_names, results[i])}
            if logging:
                timedate = time.strftime("%D|%H:%M:%S", time.localtime())
                self.archive.append(
                    {"time": timedate, "x": configuration[i], "y": results_dict}
                )
            results_list[i] = results_dict

        if not self.active_session:
            self.session = None

        return results_list

    def objective_function_timed(
        self,
        configuration: Union[Dict, List[Dict]],
        seed: int = None,
        logging: bool = False,
        multithread: bool = True,
    ):
        """
        Evaluate the surrogate for (a) given configuration(s) and sleep for 'self.quant' * predicted runtime(s).
        The quantity 'self.quant' is automatically inferred if it is not set manually.
        If configuration is a list of dicts, sleep is done after all evaluations.
        Note, that this assumes that the predicted runtime is in seconds.

        Parameters
        ----------
        configuration: Dict
            A valid dict or list of dicts containing hyperparameters to be evaluated.
            Attention: `configuration` is not checked for internal validity for speed purposes.
        logging: bool
            Should the evaluation be logged in the `archive`? Initialized to `False`.
        multithread: bool
            Should the ONNX session be allowed to leverage multithreading capabilities?
            Initialized to `True` but on some HPC clusters it may be needed to set this to `False`, depending on your setup.
            Only relevant if no active session has been set.
        """
        if self.quant is None:
            self.quant = self._infer_quant()

        start_time = time.time()

        # Always work with a list of results
        results = self.objective_function(
            configuration, seed=seed, logging=logging, multithread=multithread
        )
        if isinstance(results, dict):
            results = [results]

        runt = sum([result.get(self.config.runtime_name) for result in results])
        offset = time.time() - start_time
        sleepit = max(runt - offset, 0) * self.quant
        time.sleep(sleepit)
        return results

    def set_constant(self, param: str, value=None):
        """
        Set a given hyperparameter to a constant.

        Parameters
        ----------
        param: str
            A valid parameter name.
        value: int | str | any
            A valid value for the parameter `param`.
        """
        if param is not None:
            hpar = self.config_space.get_hyperparameter(param)
            if not hpar.is_legal(value):
                raise Exception(f"Value {value} not allowed for parameter {param}!")
            self.constants[param] = value

    def set_instance(self, value):
        """
        Set an instance.

        Parameters
        ----------
        value: int | str | any
            A valid value for the parameter pertaining to the configuration. See `instances`.
        """
        self.set_constant(self.config.instance_names, value)

    def get_opt_space(self, drop_fidelity_params: bool = False, seed: int = None):
        """
        Get the search space to be optimized.
        Sets 'instance' as a constant instance and removes all fidelity parameters if 'drop_fidelity_params = True'.

        Parameters
        ----------
        drop_fidelity_params: bool
            Should fidelity params be dropped from the `opt_space`? Defaults to `False`.
        seed : int
            Seed for the ConfigSpace. Optional, initialized to None.
        """
        csn = copy.deepcopy(self.config_space)
        hps = csn.get_hyperparameters()

        # Set constants (e.g. instance)
        for p, v in self.constants.items():
            param_idx = csn.get_hyperparameter_names().index(p)
            hps[param_idx] = CSH.Constant(p, v)

        # Drop fidelity parameters
        if drop_fidelity_params:
            fidelity_params_idx = [
                csn.get_hyperparameter_names().index(fidelity_param)
                for fidelity_param in self.config.fidelity_params
            ]
            fidelity_params_idx.sort()
            fidelity_params_idx.reverse()
            for idx in fidelity_params_idx:
                del hps[idx]

        # Rebuild ConfigSpace
        cnds = csn.get_conditions()
        fbds = csn.get_forbiddens()
        cs = CS.ConfigurationSpace(seed=seed)
        cs.add_hyperparameters(hps)
        cs.add_conditions(cnds)
        cs.add_forbidden_clauses(fbds)
        return cs

    def get_fidelity_space(self, seed: int = None):
        """
        Get the fidelity space to be optimized for.

        Parameters
        ----------
        seed : int
            Seed for the ConfigSpace. Optional, initialized to None.
        """
        csn = copy.deepcopy(self.config_space)
        hps = csn.get_hyperparameters()
        fidelity_params_idx = [
            csn.get_hyperparameter_names().index(fidelity_param)
            for fidelity_param in self.config.fidelity_params
        ]
        hps = [hps[idx] for idx in fidelity_params_idx]
        cs = CS.ConfigurationSpace(seed=seed)
        cs.add_hyperparameters(hps)
        return cs

    def set_session(
        self, session: Union[rt.InferenceSession, None] = None, multithread: bool = True
    ):
        """
        Set the session for inference on the surrogate model.

        Parameters
        ----------
        session: onnxruntime.InferenceSession
            A ONNX session to use for inference. Overwrite `active_session` and sets the provided `onnxruntime.InferenceSession` as the active session.
            Initialized to `None`.
        multithread: bool
            Should the ONNX session be allowed to leverage multithreading capabilities?
            Initialized to `True` but on some HPC clusters it may be needed to set this to `False`, depending on your setup.
            Only relevant if no session is given.
        """
        # Either overwrite session or instantiate a new one if no active session exists
        if session is not None:
            self.session = session
        elif self.session is None:
            model_path = self._get_model_path()
            if not Path(model_path).is_file():
                raise Exception(f"ONNX file {model_path} not found!")
            options = rt.SessionOptions()
            if not multithread:
                options.inter_op_num_threads = 1
                options.intra_op_num_threads = 1
            self.session = rt.InferenceSession(model_path, sess_options=options)

    @property
    def instances(self):
        """
        A list of valid instances for the scenario.
        This usually refers to the dataset the selected ML algorithm (=`scenario`) the model
        should be fit on.
        Note: The `rbv2_*`, `lcbench`, and `iaml_*` scenarios contain instances based on OpenML datasets.
        Parameters of the `ConfigSpace` correspond to the `dataset` identifier, not the `task` identifier even though the
        `instance_name` is `OpenMLTaskId`.

        """
        if self.config.instance_names is None:
            return self.config.config["instances"]
        return [
            *self.config_space.get_hyperparameter(self.config.instance_names).choices
        ]

    @property
    def instance(self):
        """
        The selected instance. Returns none if no instance was selected.
        """
        return self.constants.get(self.config.instance_names)

    @property
    def targets(self):
        """
        A list of available targets for the scenario.
        """
        return self.config.y_names

    @property
    def target_stats(self):
        """
        Empirical minimum and maximum of the target.
        Obtained through random search with 0.5M points.

        Returns a data.frame with the following columns:
            * metric :: target
            * statistic :: min or max
            * value :: value of minimum/maximum
            * scenario :: the scenario
            " instance :: the instance
        If no instance is set, all instances for a given scenario are returned.
        """
        df = pd.read_csv(
            os.path.join(
                self.config.config["basedir"],
                "global_statistics",
                "instance_target_statistics.csv",
            )
        )
        df = df[(df.scenario == self.config.config_id)]
        if self.instance is not None:
            df = df[(df.instance == self.instance)]
        return df

    @property
    def properties(self):
        """
        List of properties of the benchmark scenario:
        Describes the type of the search space: ('continuous', 'mixed', 'categorical', 'hierarchical')
        and availability of metadata (e.g. 'memory': memory measurements are available).
        """
        props = []
<<<<<<< HEAD
    
        cat = len(self.config.cat_names) > 1
        cont = len(self.config.cont_names) >= 1
=======

        cat = length(self.config.cat_names) > 1
        cont = length(self.config.cont_names) >= 1
>>>>>>> 59e45a6b
        props += ["mixed" if cat & cont else "categorical" if cat else "continuous"]
        if self.config.hierarchical:
            props += ["hierarchical"]
        if self.config.memory_name != "":
            props += ["memory"]

        return props

    def __repr__(self):
        return f"BenchmarkSet({self.config.config_id})"

    def _config_to_xs(self, configuration):
        if type(configuration) == CS.Configuration:
            configuration = configuration.get_dictionary()

        # Re-order:
        self.config_space._sort_hyperparameters()
        configuration = configuration.copy()
        configuration = {
            k: configuration.get(k)
            for k in self.config_space.get_hyperparameter_names()
            if configuration.get(k) is not None
        }

        if self.check:
            self.config_space.check_configuration(
                CS.Configuration(
                    self.config_space,
                    values=configuration,
                    allow_inactive_with_values=False,
                )
            )

        # Update with constants (constants overwrite configuration values)
        if len(self.constants):
            [configuration.update({k: v}) for k, v in self.constants.items()]

        # FIXME: check NA handling below
        all = self.config_space.get_hyperparameter_names()
        missing = list(set(all).difference(set(configuration.keys())))
        for hp in missing:
            value = (
                "#na#" if hp in self.config.cat_names else 0
            )  # '#na#' for cats, see _integer_encode below
            configuration.update({hp: value})

        x_cat = (
            np.array(
                [
                    self._integer_encode(configuration[x], x)
                    for x in self.config.cat_names
                    if x not in self.config.drop_predict
                ]
            )
            .reshape(1, -1)
            .astype(np.int32)
        )
        x_cont = (
            np.array([configuration[x] for x in self.config.cont_names])
            .reshape(1, -1)
            .astype(np.float32)
        )
        return x_cont, x_cat

    def _integer_encode(self, value, name):
        """
        Integer encode categorical variables.
        """
        # See model.py dl_from_config on how the encoding was generated and stored
        return self.encoding.get(name).get(value)

    def _get_encoding(self):
        with open(self.config.get_path("encoding"), "r") as f:
            encoding = json.load(f)
        return encoding

    def _get_config_space(self):
        with open(self.config.get_path("config_space"), "r") as f:
            json_string = f.read()
            cs = CS_json.read(json_string)
        return cs

    def _eval_random(self):
        cfg = self.config_space.sample_configuration().get_dictionary()
        return self.objective_function(cfg, logging=False, multithread=False)[0]

    def _infer_quant(self):
        offsets = []
        runtimes = []
        for i in range(15):
            start_time = time.time()
            results = self._eval_random()
            runtimes += [results[self.config.runtime_name]]
            offsets += [time.time() - start_time]

        # Compute average predicted runtime
        rt = np.mean(np.maximum(np.array(runtimes), 0.0))
        # Set the quantization factor as X offsets
        quant = np.minimum(20 * np.max(np.array(offsets)) / rt, 1.0)
        return quant

    def _get_model_path(self):
        path = self.config.get_path("model")
        if self.noisy:
            self.config.get_path("model_noisy")
        return path<|MERGE_RESOLUTION|>--- conflicted
+++ resolved
@@ -367,15 +367,8 @@
         and availability of metadata (e.g. 'memory': memory measurements are available).
         """
         props = []
-<<<<<<< HEAD
-    
         cat = len(self.config.cat_names) > 1
         cont = len(self.config.cont_names) >= 1
-=======
-
-        cat = length(self.config.cat_names) > 1
-        cont = length(self.config.cont_names) >= 1
->>>>>>> 59e45a6b
         props += ["mixed" if cat & cont else "categorical" if cat else "continuous"]
         if self.config.hierarchical:
             props += ["hierarchical"]
