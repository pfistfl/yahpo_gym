--- conflicted
+++ resolved
@@ -224,11 +224,7 @@
 config_dict.update({"rbv2_aknn": _rbv2_aknn})
 
 
-<<<<<<< HEAD
 # Superset Model Multiplexer
-=======
-# Superset Model Multiplexer for SVM, RF, DT, XGBOOST
->>>>>>> 59e45a6b
 _rbv2_super = _rbv2_dict.copy()
 _rbv2_super.update(
     {
