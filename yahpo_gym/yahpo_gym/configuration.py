import pandas as pd
import yahpo_gym
from yahpo_gym.local_config import local_config
from pathlib import Path
from typing import Dict

class Configuration():
    def __init__(self, config_dict: Dict):
        """
        Interface for benchmark scenario meta information. 
        Abstract base class used to instantiate configurations that contain all
        relevant meta-information about a specific benchmark scenario.

        Parameters
        ----------
        config_dict: dict
            A dictionary of settings required for a given configuration.
        """
        config = self._get_default_dict().copy()
        config.update(config_dict)
        self.config = config
        
        # Set attributes
        self.config_id = self.config['config_id']
        self.y_names = self.config['y_names']
        self.cat_names = self.config['cat_names']
        self.cont_names = self.config['cont_names']
        self.fidelity_params = self.config['fidelity_params']
        self.instance_names = self.config['instance_names']
        self.runtime_name = self.config['runtime_name']
        self.drop_predict = self.config['drop_predict']
        self.hierarchical = self.config['hierarchical']
        self.memory_name = self.config['memory_name']
        
    def get_path(self, key: str):
        return f'{self.config_path}/{self.config[key]}'

    def _get_default_dict(self):
        return {
            'basedir': local_config.data_path,
            'config_id': '',
<<<<<<< HEAD
            'model': 'new_model_resnet.onnx',
=======
            'model': 'model.onnx',
            'model_noisy':'model_noisy.onnx',
>>>>>>> 0a8d9561
            'dataset': 'data.csv',
            'test_dataset': 'test_data.csv',
            'config_space': 'config_space.json',
            'param_set': 'param_set.R',
            'encoding': 'encoding.json',
            'y_names' : [],
            'cont_names': [],
            'cat_names': [],
            'fidelity_params': [],
            'runtime_name': '',
            'memory_name': '',
            'drop_predict': [], 
            'instances': [],
            'hierarchical': False
        }

    @property
    def config_path(self):
        return f"{self.config['basedir']}/{self.config['config_id']}"

    @property
    def data(self):
        return pd.read_csv(self.get_path("dataset"))

    @property
    def hp_names(self):
        return self.cat_names + self.cont_names
     
    def __repr__(self): 
        return f"Configuration: ({self.config['config_id']})"

    def __str__(self):
        return self.config.__str__()


class ConfigDict():
    def __init__(self):
        """
        Dictionary of available benchmark scenarios (configurations). 
        This provides a thin wrapper allowing for easy updating and retrieving of 
        configurations pertaining to a specific benchmark scenario.
        """
        self.configs = {}

    def update(self, config_dict: Dict):
        """
        Add new or update existing benchmark scenario configuration.

        Parameters
        ----------
        config_dict: dict
            A dictionary of settings required for a given configuration.
        """
        self.configs.update(config_dict)
    
    def get_item(self, key: str, **kwargs):
        """
        Instantiate a given Configuration.

        Parameters
        ----------
        key: str
            The key of the configuration to retrieve
        """
        return Configuration(self.configs[key], **kwargs)

    def __repr__(self):
        return f"Configuration Dictionary ({len(self.configs)} benchmarks)"
    
    def __str__(self):
        out = "{:<15} {:<10} {:<10} {:<10} {:<10} {:<10}".format("Key", "Instances", "Cat. HP", "Cont. HP", "Fidelity HP", "Targets")
        if len(self.configs) == 0:
            out += "\n< No configs loaded >"
        for k in self.configs.keys():
            v = self.get_item(k)
            name = v.instance_names if v.instance_names is not None else "Task"
            out += "\n{:<15} {:<15} {:<10} {:<10} {:<10} {:<10}".format(k, name, len(v.cat_names)-1, len(v.cont_names)-len(v.fidelity_params), len(v.fidelity_params), len(v.y_names))
        return out


def cfg(key: str = None, **kwargs):
    """
        Shorthand acces to 'ConfigDict'.
        
        Parameters
        ----------
        key: str
            The key of the configuration to retrieve.
            If none, prints available keys.
    """
    if key is not None:
        return config_dict.get_item(key, **kwargs)
    else:
        return config_dict

config_dict = ConfigDict()

def list_scenarios():
    """
    List available scenarios.

    Returns:
        _type_: List
    """
    return [x for x in cfg().configs.keys()]<|MERGE_RESOLUTION|>--- conflicted
+++ resolved
@@ -39,12 +39,8 @@
         return {
             'basedir': local_config.data_path,
             'config_id': '',
-<<<<<<< HEAD
-            'model': 'new_model_resnet.onnx',
-=======
             'model': 'model.onnx',
             'model_noisy':'model_noisy.onnx',
->>>>>>> 0a8d9561
             'dataset': 'data.csv',
             'test_dataset': 'test_data.csv',
             'config_space': 'config_space.json',
