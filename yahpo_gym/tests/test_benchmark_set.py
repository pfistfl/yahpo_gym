--- conflicted
+++ resolved
@@ -10,79 +10,6 @@
 
 
 # Abstract test function
-<<<<<<< HEAD
-def test_benchmarkset_abstract(key:str = None, test_instance:str = None, fidelity_config:dict = {}):
-
-  if key is None or test_instance is None:
-    return None
-
-  b = BenchmarkSet(key, instance = test_instance)
-
-  # Instance Fields
-  assert type(b.config) == yahpo_gym.configuration.Configuration
-  assert type(b.encoding) == dict
-  assert type(b.config_space) == ConfigSpace.configuration_space.ConfigurationSpace
-  assert b.active_session == True
-  assert type(b.constants) == dict
-  assert b.session is not None
-  assert len(b.archive) == 0
-  assert b.check == True
-
-  # Properties
-  assert (type(b.instances) == list) & (len(b.instances) > 0)
-
-  # Setters
-  b.set_constant(b.config.instance_names, test_instance)
-  if b.config.instance_names is not None:
-    assert b.constants == {b.config.instance_names : test_instance}
-  with pytest.raises(Exception) as info:
-    b.set_constant("foo", "bar")
-
-  # Getters
-  assert type(b.get_fidelity_space()) == ConfigSpace.configuration_space.ConfigurationSpace
-
-  optspace = b.get_opt_space(drop_fidelity_params = False)
-  assert type(optspace) == ConfigSpace.configuration_space.ConfigurationSpace
-  assert len(optspace.get_hyperparameter_names()) == len(b.config.hp_names)
-
-  optspace = b.get_opt_space(drop_fidelity_params = True)
-  assert type(optspace) == ConfigSpace.configuration_space.ConfigurationSpace
-  assert len(optspace.get_hyperparameter_names()) == len(b.config.hp_names) - len(b.get_fidelity_space().get_hyperparameter_names())
-
-  xs = optspace.sample_configuration()
-  with pytest.raises(Exception) as info:
-    out = b.objective_function(xs)
-
-  xs = optspace.sample_configuration()
-  xs = xs.get_dictionary()
-  xs.update(fidelity_config)
-  out = b.objective_function(xs.copy())[0]
-  assert type(out) == dict
-  assert [k for k in out.keys()] == b.config.y_names
-
-  # Invariant to dict order
-  tmp = list(xs)
-  random.shuffle(tmp)
-  xs2 = {hp:xs.get(hp) for hp in tmp}
-  assert b.objective_function(xs2)[0] == out
-
-  # timed predict
-  b.quant = max(0, 0.5 / out[b.config.runtime_name]) + .000001
-  start = time.time()
-  out = b.objective_function_timed(xs.copy())[0]
-  end = time.time()
-  assert (end - start) < .6
-
-  assert type(out) == dict
-  assert [k for k in out.keys()] == b.config.y_names
-
-  # Unexported functions
-  out = b._eval_random()
-  assert type(out) == dict
-  assert [k for k in out.keys()] == b.config.y_names
-
-  return b
-=======
 def test_benchmarkset_abstract(
     key: str = None, test_instance: str = None, fidelity_config: dict = {}
 ):
@@ -169,17 +96,13 @@
 
     return b
 
->>>>>>> 59e45a6b
 
 def test_benchmarkset_lcbench():
     fidelity_config = {"epoch": 50}
     test_instance = "3945"
     b = test_benchmarkset_abstract("lcbench", test_instance, fidelity_config)
 
-<<<<<<< HEAD
-=======
 
->>>>>>> 59e45a6b
 def test_benchmarkset_nb301():
     fidelity_config = {"epoch": 50}
     test_instance = "CIFAR10"
@@ -229,58 +152,7 @@
     b = test_benchmarkset_abstract("rbv2_xgboost", test_instance, fidelity_config)
 
 
-def test_benchmarkset_iaml_glmnet():
-  fidelity_config = {"trainsize" : .5}
-  test_instance = "40981"
-  b = test_benchmarkset_abstract("iaml_glmnet", test_instance, fidelity_config)
-
 def test_benchmarkset_iaml_rpart():
-<<<<<<< HEAD
-  fidelity_config = {"trainsize" : .5}
-  test_instance = "40981"
-  b = test_benchmarkset_abstract("iaml_rpart", test_instance, fidelity_config)
-
-def test_benchmarkset_iaml_ranger():
-  fidelity_config = {"trainsize" : .5}
-  test_instance = "40981"
-  b = test_benchmarkset_abstract("iaml_ranger", test_instance, fidelity_config)
-
-def test_benchmarkset_iaml_xgboost():
-  fidelity_config = {"trainsize" : .5}
-  test_instance = "40981"
-  b = test_benchmarkset_abstract("iaml_xgboost", test_instance, fidelity_config)
-
-def test_benchmarkset_iaml_super():
-  fidelity_config = {"trainsize" : .5}
-  test_instance = "40981"
-  b = test_benchmarkset_abstract("iaml_super", test_instance, fidelity_config)
-
-def test_benchmarkset_fair_fgrrm():
-  fidelity_config = {"trainsize" : .5}
-  test_instance = "31"
-  b = test_benchmarkset_abstract("fair_fgrrm", test_instance, fidelity_config)
-
-def test_benchmarkset_fair_rpart():
-  fidelity_config = {"trainsize" : .5}
-  test_instance = "31"
-  b = test_benchmarkset_abstract("fair_rpart", test_instance, fidelity_config)
-
-def test_benchmarkset_fair_ranger():
-  fidelity_config = {"trainsize" : .5}
-  test_instance = "31"
-  b = test_benchmarkset_abstract("fair_ranger", test_instance, fidelity_config)
-
-
-def test_benchmarkset_fair_xgboost():
-  fidelity_config = {"trainsize" : .5}
-  test_instance = "31"
-  b = test_benchmarkset_abstract("fair_xgboost", test_instance, fidelity_config)
-
-def test_benchmarkset_fair_super():
-  fidelity_config = {"trainsize" : .5}
-  test_instance = "31"
-  b = test_benchmarkset_abstract("fair_super", test_instance, fidelity_config)
-=======
     fidelity_config = {"trainsize": 0.5}
     test_instance = "40981"
     b = test_benchmarkset_abstract("iaml_rpart", test_instance, fidelity_config)
@@ -307,5 +179,4 @@
 def test_benchmarkset_iaml_super():
     fidelity_config = {"trainsize": 0.5}
     test_instance = "40981"
-    b = test_benchmarkset_abstract("iaml_super", test_instance, fidelity_config)
->>>>>>> 59e45a6b
+    b = test_benchmarkset_abstract("iaml_super", test_instance, fidelity_config)